<<<<<<< HEAD
import os, time, itertools, re
=======
import os, time, itertools
import matplotlib
>>>>>>> 56169782
import numpy as np
import pandas as pd
import seaborn as sns
from datetime import datetime
import matplotlib.pyplot as plt

import sklearn
from sklearn.model_selection import StratifiedKFold
from sklearn.ensemble import RandomForestRegressor, RandomForestClassifier

from statsmodels.tsa.seasonal import STL
from statsmodels.graphics.tsaplots import plot_acf, plot_pacf

# todo multiprocessing for EDA RF, GridSearch
# todo flat=bool for sequence (needed for lightGBM)


class Preprocessing(object):

    def __init__(self,
                 inputPath,
                 outputPath,
                 indexCol=None,
                 datesCols=None,
                 stringCols=None,
                 missingValues='remove',
                 outlierRemoval='none',
                 zScoreThreshold=4,
                 ):
        '''
        Preprocessing Class. Deals with Outliers, Missing Values, duplicate rows, data types (floats, categorical and dates),
        NaN, Infs.

        :param inputPath: Path to file or directory of files to be processed
        :param outputPath: Path to write processed files
        :param indexCol: Whether or not to take an index column from the input files.
        :param datesCols: Date columns, all parsed through pd.to_datetime()
        :param stringCols: String Columns. all parsed as categorical (output cat codes)
        :param missingValues: How to deal with missing values ('remove', 'interpolate' or 'mean')
        :param outlierRemoval: How to deal with outliers ('boxplot', 'zscore' or 'none')
        :param zScoreThreshold: If outlierRemoval='zscore', the threshold is adaptable, default=4.
        '''
        missingValuesImplemented = ['remove', 'interpolate', 'mean']
        outlierRemovalImplemented = ['boxplot', 'zscore', 'none']
        if outlierRemoval not in outlierRemovalImplemented:
            raise ValueError("Outlier Removal Algo not implemented. Should be in " + str(outlierRemovalImplemented))
        if missingValues not in missingValuesImplemented:
            raise ValueError("Missing Values Algo not implemented. Should be in " + str(missingValuesImplemented))
        self.inputPath = inputPath
        self.outputPath = outputPath
        self.indexCol = indexCol
        self.datesCols = datesCols
        self.stringCols = stringCols
        self.missingValues = missingValues
        self.outlierRemoval = outlierRemoval
        self.zScoreThreshold = zScoreThreshold
        try:
            files = os.listdir(inputPath)
            for file in files:
                print(file)
                self._clean(file)
        except:
            self._clean('')


    def _clean(self, path):
        '''
        Internal function
        :param path: path to file.
        :return:
        '''
        # Read data
        data = pd.read_csv(self.inputPath + path, index_col=self.indexCol, parse_dates=self.datesCols)

        # Clean keys
        newKeys = {}
        for key in data.keys():
            newKeys[key] = re.sub('[^a-zA-Z0-9 \n\.]', '_', key.lower())
        data = data.rename(columns=newKeys)

        # Convert dtypes
        if self.datesCols:
            keys = [x for x in data.keys() if x not in self.datesCols]
        if self.stringCols:
            keys = [x for x in keys if x not in self.stringCols]
            for key in self.stringCols:
                data[key] = data[key].astype('category').cat.codes
        for key in keys:
            data[key] = pd.to_numeric(data[key], errors='coerce').astype('float32')

        # Duplicates
        data = data.drop_duplicates()

        # Remove Anomalies
        if self.outlierRemoval == 'boxplot':
            Q1 = data.quantile(0.25)
            Q3 = data.quantile(0.75)
            for key in Q1.keys():
                data.loc[data[key] < Q1[key] - 1.5 * (Q3[key] - Q1[key]), key] = np.nan
                data.loc[data[key] > Q3[key] + 1.5 * (Q3[key] - Q1[key]), key]
                # data[key][data[key] < Q1[key] - 1.5 * (Q3[key] - Q1[key])] = np.nan
                # data[key][data[key] > Q3[key] + 1.5 * (Q3[key] - Q1[key])] = np.nan
        elif self.outlierRemoval == 'zscore':
            Zscore = (data - data.mean(skipna=True, numeric_only=True)) \
                     / np.sqrt(data.var(skipna=True, numeric_only=True))
            data[Zscore > self.zScoreThreshold] = np.nan

        # Missing values etc.
        data = data.replace([np.inf, -np.inf], np.nan)
        if self.missingValues == 'remove':
            data = data[data.isna().sum(axis=1) == 0]
        elif self.missingValues == 'interpolate':
            data = data.interpolate()
            if data.isna().sum().sum() != 0:
                data = data.fillna(0)
        elif self.missingValues == 'mean':
            data = data.fillna(data.mean())

        # Save
        print('Saving to: ', self.outputPath + path)
        data.to_csv(self.outputPath + path, index=self.indexCol is not None)

class Normalize(object):

    def __init__(self,
                 type='normal'):
        '''
        Normalization class.
        :param type: Either minmax, scales to 0-1, or normal, scaling to a normal distribution.
        '''
        self.type = type
        self.mean = None
        self.var = None
        self.max = None
        self.min = None
        normalizationTypes = ['normal', 'minmax']
        if type not in normalizationTypes:
            raise ValueError('Type not implemented. Should be in ' + str(normalizationTypes))

    def convert(self, data):
        '''
        Actual Conversion
        :param data: Pandas DataFrame.
        :return:
        '''
        self.mean = data.mean()
        self.var = data.var()
        self.min = data.min()
        self.max = data.max()
        if self.type == 'normal':
            data -= self.mean
            data /= np.sqrt(self.var)
        elif self.type == 'minmax':
            data -= self.min
            data /= self.max - self.min
        return data

class Stationarize(object):

    def __init__(self, type='diff', fraction=0.5, lagCutOff=25, sequence=1):
        '''
        Stationarizing class.
        Init defines the stationarization.
        Convert converts the actual in & output data
        Revert reverts the data back to the original.
        If the data needs sequencing too, first stationarize, then sequence, then revert here.


        :param type: Type of stationarization, options: 'differ', 'logdiffer', 'fractional', 'rollingstart', 'rollingend'
        :param fraction: if type='fractional', the fraction of fractional differencing
        :param lagCutOff: type='fractional' results in infinite decaying weights, which are cutoff by lagCutOff.
        :param sequence: if 'rolling', a rolling differences sequence is returned of length seq.
        '''
        self.type = type
        self.fraction = fraction
        self.lagCutOff = lagCutOff
        self.sequence = sequence
        self.forward = None
        self.backward = None
        standardizationTypes = ['diff', 'logdiff', 'frac']
        if type not in standardizationTypes:
            raise ValueError('Type not implemented. Should be in ' + str(standardizationTypes))
    '''
    should probably be merged with Sequence
    options:
    - sequenced input
    - sequenced output
    '''

    def convert(self, input, output):
        '''

        :param input: input data
        :param output: output data
        :param back: which samples are fed as descriptors
        :param forward: which samples do we need to predict
        :return: differenced input/output in sequence. Output (samples, back, features), input (samples, prediction)
        '''
        self.input = input
        self.output = output
        if input.ndim == 1:
            self.input = input.reshape((-1, 1))
        if output.ndim == 1:
            self.output = output.reshape((-1, 1))
        if self.type == 'diff':
            inputDiff = np.diff(input, axis=0)
            outputDiff = np.diff(output, axis=0)
        elif self.type == 'logdiff':
            if np.min(input) <= 0 and np.min(output) <= 0:
                raise ValueError('For Logarithmic Differencing, data cannot be smaller than zero')
            elif np.min(input) <= 0:
                raise Warning('Input neglected, smaller than zero.')
                inputDiff = input
                outputDiff = np.diff(np.log(output), axis=0)
            elif np.min(output) <= 0:
                raise Warning('Output neglected, smaller than zero.')
                inputDiff = np.diff(np.log(input), axis=0)
                outputDiff = output
            else:
                inputDiff = np.diff(np.log(input), axis=0)
                outputDiff = np.diff(np.log(output), axis=0)
        elif self.type == 'frac':
            inputDiff = 0
            outputDiff = output
            weights = self.getFractionalWeights(self.fraction)
            for k in range(self.lagCutOff):
                shifted = np.roll(input, k)
                shifted[:k] = 0
                inputDiff += weights[k] * shifted
        return inputDiff, outputDiff


    def revert(self, differenced, original=None, comparison=None, back=0, forward=0):
        '''
        Revert differencing, based on last convert!

        :param differenced: The differenced & sequenced output data
        :param original: The original output data
        :return: The sequenced, UNdifferenced data
        '''
        if differenced.ndim == 1:
            if self.type == 'diff':
                return np.hstack((original[0], original[:-forward] + differenced))
            elif self.type == 'logdiff':
                return np.hstack((original[0], np.exp(np.log(original[:-1]) + differenced)))
            elif self.type == 'frac':
                weights = self.getFractionalWeights(-self.fraction)
                res = 0
                for k in range(self.lagCutOff):
                    shifted = np.hstack((comparison[:k+1], differenced[k:]))
                    shifted = np.roll(shifted, k, axis=0)
                    shifted[:k] = 0
                    res += weights[k] * shifted
                return res
        else:
            reverted = np.zeros_like(differenced)
            if self.type == 'diff':
                for i in range(forward):
                    reverted[:, i] = original[back-1:-forward-1].reshape((-1)) + np.sum(differenced[:, :i+1], axis=1)
                return reverted
            elif self.type == 'logdiff':
                for i in range(forward):
                    reverted[:, i] = np.exp(np.log(original[back-1:-forward-1]) + np.sum(differenced[:, :i+1], axis=1))
                return reverted
            elif self.type == 'frac':
                raise ValueError('Fractional Integrating is incredibly hard')
                # weights = self.getFractionalWeights(-self.fraction)
                # for k in range(self.lagCutOff):
                #     shifted = np.vstack((comparison[:k + 1], differenced[k:]))
                #     shifted = np.roll(shifted, k, axis=0)
                #     shifted[:k] = 0
                #     reverted += weights[k] * shifted
            # return reverted


    def getFractionalWeights(self, fraction):
        '''
        Internal function what gets the weights of fractional differencing.
        :return: weights.
        '''
        w = [1]
        for k in range(1, self.lagCutOff):
            w.append(-w[-1] * (fraction - k + 1) / k)
        return np.array(w).reshape((-1))

class ExploratoryDataAnalysis(object):

    def __init__(self, data, differ=0, pretag=None, output=None, maxSamples=10000, seasonPeriods=[24 * 60, 7 * 24 * 60], lags=60):
        '''
        Doing all the fun EDA in an automized script :)
        :param data: Pandas Dataframe
        :param output: Pandas series of the output
        :param seasonPeriods: List of periods to check for seasonality
        :param lags: Lags for (P)ACF and
        '''
        # Register data
        matplotlib.use('Agg')
        matplotlib.rcParams['agg.path.chunksize'] = 1000000
        self.differ = differ
        self.tag = pretag
        self.maxSamples = maxSamples
        self.data = data
        self.output = output
        self.seasonPeriods = seasonPeriods
        self.lags = lags

        # Create dirs
        self.createDirs()


    def run(self):
        # Run all functions
        print('Generating Timeplots')
        self.timeplots()
        print('Generating Boxplots')
        self.boxplots()
        # self.seasonality()
        print('Generating Colinearity Plots')
        self.colinearity()
        print('Generating Diff Var Plot')
        self.differencing()
        print('Generating ACF Plots')
        self.completeAutoCorr()
        print('Generating PACF Plots')
        self.partialAutoCorr()
        if self.output is not None:
            print('Generating CCF Plots')
            self.crossCorr()
            print('Generating Feature Ranking Plot')
            self.featureRanking()

    def createDirs(self):
        dirs = ['EDA', 'EDA/Boxplots', 'EDA/Seasonality', 'EDA/Colinearity', 'EDA/Lags', 'EDA/Correlation',
                'EDA/Correlation/ACF', 'EDA/Correlation/PACF', 'EDA/Correlation/Cross', 'EDA/NonLinear Correlation', 'EDA/Timeplots']
        for period in self.seasonPeriods:
            dirs.append('EDA/Seasonality/' + str(period))
        for dir in dirs:
            try:
                os.mkdir(dir)
                if dir == 'EDA/Correlation':
                    file = open('EDA/Correlation/Readme.txt', 'w')
                    edit = file.write(
                        'Correlation Interpretation\n\nIf the series has positive autocorrelations for a high number of lags,\nit probably needs a higher order of differencing. If the lag-1 autocorrelation\nis zero or negative, or the autocorrelations are small and patternless, then \nthe series does not need a higher order of differencing. If the lag-1 autocorrleation\nis below -0.5, the series is likely to be overdifferenced. \nOptimum level of differencing is often where the variance is lowest. ')
                    file.close()
            except:
                continue

    def boxplots(self):
        for key in self.data.keys():
            fig = plt.figure(figsize=[24, 16])
            plt.boxplot(self.data[key])
            plt.title(key)
            fig.savefig('EDA/Boxplots/' + self.tag + key + '.png', format='png', dpi=300)
            plt.close()

    def timeplots(self):
        # Undersample
        data = self.data.iloc[np.linspace(0, len(self.data) - 1, self.maxSamples).astype('int')]
        # Plot
        for key in data.keys():
            fig = plt.figure(figsize=[24, 16])
            plt.plot(data.index, data[key])
            plt.title(key)
            fig.savefig('EDA/Timeplots/' + self.tag + key + '.png', format='png', dpi=300)
            plt.close()

    def seasonality(self):
        for period in self.seasonPeriods:
            for key in self.data.keys():
                seasonality = STL(self.data[key], period=period).fit()
                fig = plt.figure(figsize=[24, 16])
                plt.plot(range(len(self.data)), self.data[key])
                plt.plot(range(len(self.data)), seasonality)
                plt.title(key + ', period=' + str(period))
                fig.savefig('EDA/Seasonality/' + self.tag + str(period)+'/'+key + '.png', format='png', dpi=300)
                plt.close()

    def colinearity(self):
        threshold = 0.95
        fig = plt.figure(figsize=[24, 16])
        sns.heatmap(abs(self.data.corr()) < threshold, annot=False, cmap='Greys')
        fig.savefig('EDA/Colinearity/' + self.tag + 'All_Features.png', format='png', dpi=300)
        # Minimum representation
        corr_mat = self.data.corr().abs()
        upper = corr_mat.where(np.triu(np.ones(corr_mat.shape), k=1).astype(np.bool))
        col_drop = [column for column in upper.columns if any(upper[column] > 0.95)]
        minimal_rep = self.data.drop(self.data[col_drop], axis=1)
        fig = plt.figure(figsize=[24, 16])
        sns.heatmap(abs(minimal_rep.corr()) < threshold, annot=False, cmap='Greys')
        fig.savefig('EDA/Colinearity/' + self.tag + 'Minimum_Representation.png', format='png', dpi=300)

    def differencing(self):
        max_lags = 4
        varVec = np.zeros((max_lags, len(self.data.keys())))
        diffData = self.data / np.sqrt(self.data.var())
        for i in range(max_lags):
            varVec[i, :] = diffData.var()
            diffData = diffData.diff(1)[1:]
        fig = plt.figure(figsize=[24, 16])
        plt.yscale('log')
        plt.plot(varVec)
        plt.title('Variance for different lags')
        plt.xlabel('Lag')
        plt.ylabel('Average variance')
        fig.savefig('EDA/Lags/'  + self.tag + 'Variance.png', format='png', dpi=300)

    def completeAutoCorr(self):
        for i in range(self.differ):
            self.data = self.data.diff(1)[1:]
        for key in self.data.keys():
            fig = plot_acf(self.data[key], fft=True)
            plt.title(key)
            fig.savefig('EDA/Correlation/ACF/' + self.tag + key + '_differ_ ' + str(self.differ) + '.png', format='png', dpi=300)
            plt.close()

    def partialAutoCorr(self):
        for key in self.data.keys():
            fig = plot_pacf(self.data[key], fft=True)
            fig.savefig('EDA/Correlation/PACF/' + self.tag + key + '_differ_ ' + str(self.differ) + '.png', format='png', dpi=300)
            plt.title(key)
            plt.close()

    def crossCorr(self):
        for key in self.data.keys():
            fig = plt.figure(figsiz=[24, 16])
            plt.xcorr(self.data[key], self.output, maxlags=self.lags)
            plt.title(key)
            fig.savefig('EDA/Correlation/Cross/' + self.tag + key + '_differ_ ' + str(self.differ) + '.png', format='png', dpi=300)
            plt.close()

    def featureRanking(self, args={}):
        if set(self.output) == {1, -1}:
            model = RandomForestClassifier(**args).fit(self.data, self.output)
        else:
            model = RandomForestRegressor(**args).fit(self.data, self.output)
        fig = plt.figure(figsize=[24, 16])
        ind = np.flip(np.argsort(model.feature_importances_))
        plt.bar(range(max(ind) + 1), height=model.feature_importances_)
        plt.xticks(rotation=60)
        np.save('EDA/Nonlinear Correlation/' + self.tag + '.npy', model.feature_importances_)
        fig.savefig('EDA/Nonlinear Correlation/' + self.tag + 'RF.png', format='png', dpi=300)
        plt.close()

class Modelling(object):

    def __init__(self):
        print('To be implemented!')

class Metrics(object):

    def norm_r2(ytrue, ypred, yshift):
        ytrue = ytrue.reshape((-1))
        ypred = ypred.reshape((-1))
        yshift = yshift.reshape((-1))
        # Shifted R2
        res = sum((ytrue - yshift) ** 2)
        tot = sum((yshift - np.mean(ytrue)) ** 2)
        shift_r2 = 1 - res / tot
        # Pred R2
        res = sum((ytrue - ypred) ** 2)
        tot = sum((ytrue - np.mean(ytrue)) ** 2)
        r2 = 1 - res / tot

    def r2score(ytrue, ypred):
        ytrue = ytrue.reshape((-1))
        ypred = ypred.reshape((-1))
        res = sum((ytrue - ypred) ** 2)
        tot = sum((ytrue - np.mean(ytrue)) ** 2)
        return 1 - res / tot

    def mae(ytrue, ypred):
        ytrue = ytrue.reshape((-1))
        ypred = ypred.reshape((-1))
        return np.mean(abs(ytrue - ypred))

    def mse(ytrue, ypred):
        ytrue = ytrue.reshape((-1))
        ypred = ypred.reshape((-1))
        return np.mean((ytrue - ypred) ** 2)

class Sequence(object):

    def __init__(self, back=1, forward=1, shift=0, diff='none'):
        '''
        Sequencer. Sequences and differnces data.
        Scenarios:
        - Sequenced I/O                     --> back & forward in int or list of ints
        - Sequenced input, single output    --> back: int, forward: list of ints
        - Single input, single output       --> back & forward = 1


        :param back: Int or List[int]: input indices to include
        :param forward: Int or List[int]: output indices to include
        :param shift: Int: If there is a shift between input and output
        :param diff: differencing algo, pick between 'none', 'diff', 'logdiff', 'frac' (no revert)
        '''
        if type(back) == int:
            back = np.linspace(0, back, back+1).astype('int')
            self.inputDtype = 'int'
        elif type(back) == list:
            back = np.array(back)
            self.inputDtype = 'list'
        else:
            raise ValueError('Back needs to be int or list(int)')
        if type(forward) == int:
            self.outputDtype = 'int'
            forward = np.linspace(1, forward, forward).astype('int')
        elif type(forward) == list:
            self.outputDtype = 'list'
            forward = np.array(forward)
        else:
            raise ValueError('Forward needs to be int or list(int)')
        self.backVec = back
        self.foreVec = forward
        self.nback = len(back)
        self.nfore = len(forward)
        self.foreRoll = np.roll(self.foreVec, 1)
        self.foreRoll[0] = 0
        self.mback = max(back) - 1
        self.mfore = max(forward) - 1
        self.shift = shift
        self.diff = diff
        self.samples = 1
        if diff != 'none':
            self.samples = 0
            self.nback -= 1
        if diff not in ['none', 'diff', 'logdiff', 'frac']:
            raise ValueError('Type should be in [None, diff, logdiff, frac]')


    def convert(self, input, output):
        if input.ndim == 1:
            input = input.reshape((-1, 1))
        if output.ndim == 1:
            output = output.reshape((-1, 1))
        samples = len(input) - self.mback - self.mfore - self.shift + self.samples
        features = len(input[0])
        input_sequence = np.zeros((samples, self.nback, features))
        output_sequence = np.zeros((samples, self.nfore))
        if self.diff == 'none':
            for i in range(samples):
                input_sequence[i] = input[i + self.backVec]
                output_sequence[i] = output[i - 1 + self.mback + self.shift + self.foreVec].reshape((-1))
            return input_sequence, output_sequence
        elif self.diff[-4:] == 'diff':
            if self.diff == 'logdiff':
                input = np.log(input)
                output = np.log(output)
            if (self.backVec == 0).all():
                self.backVec = np.array([0, 1])
            for i in range(samples):
                input_sequence[i] = input[i + self.backVec[1:]] - input[i + self.backVec[:-1]]
                output_sequence[i] = (output[i + self.mback + self.shift + self.foreVec] -
                                      output[i + self.mback + self.shift + self.foreRoll]).reshape((-1))
            return input_sequence, output_sequence


    def revert(self, differenced, original):
        if self.nfore == 1:
            differenced = differenced.reshape((-1, 1))
        output = np.zeros_like(differenced)
        if self.diff == 'logdiff':
            for i in range(self.nfore):
                output[:, i] = np.log(original[self.mback + self.foreRoll[i]:-self.foreVec[i]]) + differenced[:, i]
            return np.exp(output)
        if self.diff == 'diff':
            for i in range(self.nfore):
                output[:, i] = original[self.mback + self.foreRoll[i]:-self.foreVec[i]] + differenced[:, i]
            return output

class GridSearch(object):

    def __init__(self, model, params, cv=None, scoring=Metrics.r2score):
        self.parsed_params = []
        self.result = []
        self.model = model
        self.params = params
        if cv == None:
            self.cv = StratifiedKFold(n_splits=3)
        else:
            self.cv = cv
        self.scoring = scoring
        self._parse_params()

        if scoring == Metrics.r2score:
            self.best = [-np.inf, 0]
        else:
            self.best = [np.inf, 0]

    def _parse_params(self):
        k, v = zip(*self.params.items())
        self.parsed_params = [dict(zip(k, v)) for v in itertools.product(*self.params.values())]
        print('\n*** Grid Search ***')
        print('%i folds with %i parameter combinations, %i runs.' % (
            self.cv.n_splits,
            len(self.parsed_params),
            len(self.parsed_params) * self.cv.n_splits))


    def fit(self, input, output):
        print('\n')
        for i, param in enumerate(self.parsed_params):
            print(param)
            scoring = []
            timing = []
            for train_ind, val_ind in self.cv.split(input):
                # Start Timer
                t = time.time()

                # Split data
                xtrain, xval = input[train_ind], input[val_ind]
                ytrain, yval = output[train_ind], output[val_ind]

                # Model training
                model = sklearn.base.clone(self.model, safe=True)
                model.set_params(**param)
                model.fit(xtrain, ytrain)
                scoring.append(self.scoring(model.predict(xval), yval))
                timing.append(time.time() - t)
            if self.scoring == Metrics.r2score:
                if np.mean(scoring) - np.std(scoring) > self.best[0] - self.best[1]:
                    self.best = [np.mean(scoring), np.std(scoring)]
            else:
                if np.mean(scoring) + np.std(scoring) <= self.best[0] + self.best[1]:
                    self.best = [np.mean(scoring), np.std(scoring)]
            print('[%s] Score: %.1f \u00B1 %.1f (in %.1f seconds) (Best score so-far: %.1f \u00B1 %.1f) (%i / %i)' %
                  (datetime.now().stftime('%H:%M'), np.mean(scoring), np.std(scoring), np.mean(timing), self.best[0], self.best[1], i, len(self.parsed_params)))
            self.result.append({
                'scoring': scoring,
                'mean_score': np.mean(scoring),
                'std_score': np.std(scoring),
                'time': timing,
                'mean_time': np.mean(timing),
                'std_time': np.std(timing),
                'params': param
            })
        return pd.DataFrame(self.result)


class LSTM(object):

    def __init__(self, dense=[1], stacked=[100, 100], bidirectional=False,
                 conv=False, conv_filters=64, conv_kernel_size=1, conv_pool_size=2, conv_seq=2,
                 dropout=False, dropout_frac=0.1,
                 regularization=1e-4, activation='tanh', loss='mse', lstm_input=None,
                 optimizers=None, epochs=50, batch_size=256, shuffle=True, early_stopping=None):
        from keras.models import Sequential
        from keras.layers import LSTM, Dense, Bidirectional, TimeDistributed, convolutional, Flatten
        from keras import optimizers, regularizers
        try:
            self.model = Sequential()
            if conv:
                i, j = lstm_input
                self.model.add(TimeDistributed(convolutional.Conv1D(
                    filters=conv_filters,
                    kernel_size=conv_kernel_size,
                    activation=activation
                ), input_shape=conv_input))
                self.model.add(TimeDistributed(convolutional.MaxPooling1D(pool_size=(None, int(i / conv_seq), j))))
                self.model.add(TimeDistributed(Flatten()))
            if bidirectional:
                self.model.add(Bidirectional(LSTM(stacked[0], activation=activation), input_shape=lstm_input))
                for i in range(len(stacked)-1):
                    self.model.add(LSTM(stacked[i+1], activation=activation))
            else:
                self.model.add(LSTM(stacked[0], activation=activation), input_shape=lstm_input)
                for i in range(len(stacked)-1):
                    self.model.add(LSTM(stacked[i+1], activation=activation))
            for dense_layer in dense:
                self.model.add(Dense(dense_layer))
            self.model.compile(optimizers=optimizers, loss=loss)

            self.epochs = epochs
            self.batch_size = batch_size
            self.shuffle = shuffle
            self.callbacks = early_stopping
            return self.model
        except Exception as e:
            print(e)


    def set_param(self, params):
        self.__init__(**params)


    def fit(self, input, output):
        self.model.fit(input, output,
                       epochs=self.epochs,
                       batch_size=self.batch_size,
                       shuffle=self.shuffle,
                       callbacks=self.callbacks)
        return self.model


    def predict(self, input):
        return self.model.predict(input)






<|MERGE_RESOLUTION|>--- conflicted
+++ resolved
@@ -1,9 +1,4 @@
-<<<<<<< HEAD
 import os, time, itertools, re
-=======
-import os, time, itertools
-import matplotlib
->>>>>>> 56169782
 import numpy as np
 import pandas as pd
 import seaborn as sns
